//! Generic Bootloader.
//!
//! This module contains all bootloader functionality, with
//! the exception of how to construct one. Construction is
//! handled by the `port` module as it depends on board
//! specific information.
use super::image;
use crate::{
    devices::cli::Cli,
    error::Error,
    hal::{flash, serial},
    utilities::buffer::TryCollectSlice,
};
use core::{cmp::min, mem::size_of};
use cortex_m::peripheral::SCB;
use image::TRANSFER_BUFFER_SIZE;
use nb::block;
use ufmt::uwriteln;

pub struct Bootloader<EXTF, MCUF, SRL>
where
    EXTF: flash::ReadWrite,
    Error: From<EXTF::Error>,
    MCUF: flash::ReadWrite,
    Error: From<MCUF::Error>,
    SRL: serial::ReadWrite,
    Error: From<<SRL as serial::Read>::Error>,
{
    pub(crate) external_flash: EXTF,
    pub(crate) mcu_flash: MCUF,
    pub(crate) cli: Option<Cli<SRL>>,
    pub(crate) external_banks: &'static [image::Bank<<EXTF as flash::ReadWrite>::Address>],
    pub(crate) mcu_banks: &'static [image::Bank<<MCUF as flash::ReadWrite>::Address>],
}

impl<EXTF, MCUF, SRL> Bootloader<EXTF, MCUF, SRL>
where
    EXTF: flash::ReadWrite,
    Error: From<EXTF::Error>,
    MCUF: flash::ReadWrite,
    Error: From<MCUF::Error>,
    SRL: serial::ReadWrite,
    Error: From<<SRL as serial::Read>::Error>,
{
    pub fn run(mut self) -> ! {
        let mut cli = self.cli.take().unwrap();
        loop { cli.run(&mut self) }
    }

    pub fn store_image<I, E>(
        &mut self,
        mut bytes: I,
        size: usize,
        bank: image::Bank<EXTF::Address>,
    ) -> Result<(), Error>
    where
        I: Iterator<Item = Result<u8, E>>,
        Error: From<E>,
    {
        if size > bank.size {
            return Err(Error::ImageTooBig);
        }

        // Header must be re-formatted before any writing takes place, to ensure
        // a valid header and an invalid image never coexist.
        image::ImageHeader::format_default(&mut self.external_flash, &bank)?;

        let mut address = bank.location;
        let mut buffer = [0u8; TRANSFER_BUFFER_SIZE];
        loop {
            match bytes.try_collect_slice(&mut buffer)? {
                0 => break,
                n => {
                    block!(self.external_flash.write(address, &buffer[0..n]))?;
                    address = address + n;
                }
            }
        }

        image::ImageHeader::write(&mut self.external_flash, &bank, size)
    }

<<<<<<< HEAD
    pub fn boot(
        mcu_flash: &mut MCUF, mcu_banks: &'static [image::Bank<<MCUF>::Address>], bank_index: u8
    ) -> Result<!, Error> {
=======
    pub fn reset(&mut self) -> ! {
        SCB::sys_reset();
    }

    pub fn boot(&mut self, bank_index: u8) -> Result<!, Error> {
>>>>>>> fb65c40b
        let bank =
            mcu_banks.iter().find(|b| b.index == bank_index).ok_or(Error::BankInvalid)?;

        if !bank.bootable {
            return Err(Error::BankInvalid);
        }

        let header = image::ImageHeader::retrieve(mcu_flash, &bank)?;
        if header.size == 0 {
            return Err(Error::BankEmpty);
        }

        let image_location_raw: usize = bank.location.into();

        // NOTE(Safety): Thoroughly unsafe operations, for obvious reasons: We are jumping to an
        // entirely different firmware image! We have to assume everything is at the right place,
        // or literally anything could happen here. After the interrupts are disabled, there is
        // no turning back.
        unsafe {
            let initial_stack_pointer = *(image_location_raw as *const u32);
            let reset_handler_pointer =
                *((image_location_raw + size_of::<u32>()) as *const u32) as *const ();
            let reset_handler = core::mem::transmute::<*const (), fn() -> !>(reset_handler_pointer);
            cortex_m::interrupt::disable();
            (*SCB::ptr()).vtor.write(image_location_raw as u32);
            cortex_m::register::msp::write(initial_stack_pointer);
            reset_handler()
        }
    }

    pub fn format_mcu_flash(&mut self) -> Result<(), Error> {
        // Headers must be formatted first before the full flash
        // erase, to ensure no half-formatted state in case of restart
        image::GlobalHeader::format_default(&mut self.mcu_flash)?;
        for bank in self.mcu_banks {
            image::ImageHeader::format_default(&mut self.mcu_flash, bank)?;
        }
        block!(self.mcu_flash.erase())?;
        image::GlobalHeader::format_default(&mut self.mcu_flash)?;
        for bank in self.mcu_banks {
            image::ImageHeader::format_default(&mut self.mcu_flash, bank)?;
        }
        Ok(())
    }

    pub fn format_external_flash(&mut self) -> Result<(), Error> {
        // Headers must be formatted first before the full flash
        // erase, to ensure no half-formatted state in case of restart
        image::GlobalHeader::format_default(&mut self.external_flash)?;
        for bank in self.external_banks {
            image::ImageHeader::format_default(&mut self.external_flash, bank)?;
        }
        block!(self.external_flash.erase())?;
        image::GlobalHeader::format_default(&mut self.external_flash)?;
        for bank in self.external_banks {
            image::ImageHeader::format_default(&mut self.external_flash, bank)?;
        }
        Ok(())
    }

    pub fn test_mcu_flash(&mut self) -> Result<(), Error> {
        Self::test_flash_read_write_cycle(&mut self.mcu_flash)
    }

    pub fn test_external_flash(&mut self) -> Result<(), Error> {
        Self::test_flash_read_write_cycle(&mut self.external_flash)
    }

    pub fn image_at_bank(&mut self, index: u8) -> Option<image::ImageHeader> {
        let mcu_bank = self.mcu_banks().find(|b| b.index == index);
        let external_bank = self.external_banks().find(|b| b.index == index);

        let image = if let Some(bank) = mcu_bank {
            image::ImageHeader::retrieve(&mut self.mcu_flash, &bank).ok()
        } else if let Some(bank) = external_bank {
            image::ImageHeader::retrieve(&mut self.external_flash, &bank).ok()
        } else {
            None
        };

        match image {
            Some(image) if image.size > 0 => Some(image),
            _ => None,
        }
    }

    pub fn mcu_banks(&self) -> impl Iterator<Item = image::Bank<MCUF::Address>> {
        self.mcu_banks.iter().cloned()
    }

    pub fn external_banks(&self) -> impl Iterator<Item = image::Bank<EXTF::Address>> {
        self.external_banks.iter().cloned()
    }

    /// Copy from external bank to MCU bank
    pub fn copy_image(&mut self, input_bank_index: u8, output_bank_index: u8) -> Result<(), Error> {
        let (input_bank, output_bank) = (
            self.external_banks()
                .find(|b| b.index == input_bank_index)
                .ok_or(Error::BankInvalid)?,
            self.mcu_banks().find(|b| b.index == output_bank_index).ok_or(Error::BankInvalid)?,
        );
        let input_header = image::ImageHeader::retrieve(&mut self.external_flash, &input_bank)?;
        if input_header.size > output_bank.size {
            return Err(Error::ImageTooBig);
        } else if input_header.size == 0 {
            return Err(Error::BankEmpty);
        }

        input_bank.sanity_check(&mut self.external_flash)?;
        // Output header must be re-formatted before any writing takes place, to ensure
        // a valid header and an invalid image never coexist.
        image::ImageHeader::format_default(&mut self.mcu_flash, &output_bank)?;

        let input_image_start_address = input_bank.location;
        let output_image_start_address = output_bank.location;

        let mut buffer = [0u8; TRANSFER_BUFFER_SIZE];
        let mut byte_index = 0usize;

        while byte_index < input_header.size {
            let bytes_to_read =
                min(TRANSFER_BUFFER_SIZE, input_header.size.saturating_sub(byte_index));
            block!(self
                .external_flash
                .read(input_image_start_address + byte_index, &mut buffer[0..bytes_to_read]))?;
            block!(self
                .mcu_flash
                .write(output_image_start_address + byte_index, &buffer[0..bytes_to_read]))?;
            byte_index += bytes_to_read;
        }

        image::ImageHeader::write(&mut self.mcu_flash, &output_bank, input_header.size)
    }

    fn test_flash_read_write_cycle<F>(flash: &mut F) -> Result<(), Error>
    where
        F: flash::ReadWrite,
        Error: From<<F as flash::ReadWrite>::Error>,
    {
        let magic_word_buffer = [0xAAu8, 0xBBu8, 0xCCu8, 0xDDu8];
        let superset_byte_buffer = [0xFFu8];
        let expected_final_buffer = [0xFFu8, 0xBBu8, 0xCCu8, 0xDDu8];
        let (start, _) = flash.range();
        block!(flash.write(start, &magic_word_buffer))?;
        block!(flash.write(start, &superset_byte_buffer))?;
        let mut final_buffer = [0x00; 4];
        block!(flash.read(start, &mut final_buffer))?;
        if expected_final_buffer != final_buffer {
            Err(Error::DriverError("Flash Read Write cycle failed"))
        } else {
            Ok(())
        }
    }
}<|MERGE_RESOLUTION|>--- conflicted
+++ resolved
@@ -80,17 +80,13 @@
         image::ImageHeader::write(&mut self.external_flash, &bank, size)
     }
 
-<<<<<<< HEAD
+    pub fn reset(&mut self) -> ! {
+        SCB::sys_reset();
+    }
+
     pub fn boot(
         mcu_flash: &mut MCUF, mcu_banks: &'static [image::Bank<<MCUF>::Address>], bank_index: u8
     ) -> Result<!, Error> {
-=======
-    pub fn reset(&mut self) -> ! {
-        SCB::sys_reset();
-    }
-
-    pub fn boot(&mut self, bank_index: u8) -> Result<!, Error> {
->>>>>>> fb65c40b
         let bank =
             mcu_banks.iter().find(|b| b.index == bank_index).ok_or(Error::BankInvalid)?;
 
