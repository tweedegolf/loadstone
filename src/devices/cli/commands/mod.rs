use crate::{
    devices::{
        bootloader::Bootloader,
        cli::{ArgumentIterator, Cli, Error, Name, RetrieveArgument},
    },
    error::Error as BootloaderError,
    hal::{flash, serial},
};
use ufmt::uwriteln;

commands!( cli, bootloader, names, helpstrings [

    help ["Displays a list of commands."] (command: Option<&str> ["Optional command to inspect."],) {
        cli.print_help(names, helpstrings, command)
    },

    test ["Tests various elements of the bootloader."] (
        mcu: bool ["Set to test MCU flash"],
        external: bool ["Set to test external flash"],
    ) {
        match (mcu, external) {
            (true, true) => {
                uprintln!(cli.serial, "Starting Test...");
                bootloader.test_mcu_flash()?;
                bootloader.test_external_flash()?;
                uprintln!(cli.serial, "Both Flash tests successful");
            }
            (true, false) => {
                uprintln!(cli.serial, "Starting Test...");
                bootloader.test_mcu_flash()?;
                uprintln!(cli.serial, "MCU flash test successful");
            }
            (false, true) => {
                uprintln!(cli.serial, "Starting Test...");
                bootloader.test_external_flash()?;
                uprintln!(cli.serial, "External flash test successful");
            }
            (false, false) => {
                return Err(Error::MissingArgument);
            }
        }
    },

    flash ["Stores a FW image in an external Bank."] (
        size: usize ["Image size in bytes"],
        bank: u8 ["External Bank Index"],
        )
    {
        if let Some(bank) = bootloader.external_banks().find(|b| b.index == bank) {
            if size > bank.size {
                return Err(Error::ArgumentOutOfRange);
            }
            uprintln!(cli.serial, "Starting raw transfer mode! {} bytes will be read directly from now on.", size);
            bootloader.store_image(cli.serial.bytes().take(size as usize), size, bank)?;
            uprintln!(cli.serial, "Image transfer complete!");
        } else {
            uprintln!(cli.serial, "Index supplied does not correspond to an external bank.");
        }

    },

    format ["Erases a flash chip and initializes all headers to default values."] (
        mcu: bool ["Set to format MCU flash"],
        external: bool ["Set to format external flash"],
    ){
        match (mcu, external) {
            (true, true) => {
                uprintln!(cli.serial, "Formatting...");
                bootloader.format_mcu_flash()?;
                uprintln!(cli.serial, "MCU Flash formatted successfully.");
                bootloader.format_external_flash()?;
                uprintln!(cli.serial, "Both Flash chips formatted successfully.");
            }
            (true, false) => {
                uprintln!(cli.serial, "Formatting...");
                bootloader.format_mcu_flash()?;
                uprintln!(cli.serial, "MCU Flash formatted successfully.");
            }
            (false, true) => {
                uprintln!(cli.serial, "Formatting...");
                bootloader.format_external_flash()?;
                uprintln!(cli.serial, "External Flash formatted successfully.");
            }
            (false, false) => {
                return Err(Error::MissingArgument);
            }
        }
    },

    banks ["Retrieves information from FW image banks."] (){
        uprintln!(cli.serial, "MCU Banks:");
        for bank in bootloader.mcu_banks() {
            uwriteln!(cli.serial, "   - [{}] {} - Size: {}b",
                bank.index,
                if bank.bootable { "Bootable" } else { "Non-Bootable" },
                bank.size).ok().unwrap();
            if let Some(image) = bootloader.image_at_bank(bank.index) {
                uwriteln!(cli.serial, "        - [IMAGE] {} - Size: {}b - CRC: {} ",
                    if let Some(_) = image.name { "Placeholder Name" } else { "Anonymous" },
                    image.size,
                    image.crc).ok().unwrap();
            }

        }
        uprintln!(cli.serial, "External Banks:");
        for bank in bootloader.external_banks() {
            uwriteln!(cli.serial, "   - [{}] {} - Size: {}b",
                bank.index,
                if bank.bootable { "Bootable" } else { "Non-Bootable" },
                bank.size).ok().unwrap();
            if let Some(image) = bootloader.image_at_bank(bank.index) {
                uwriteln!(cli.serial, "        - [IMAGE] {} - Size: {}b - CRC: {} ",
                    if let Some(_) = image.name { "Placeholder Name" } else { "Anonymous" },
                    image.size,
                    image.crc).ok().unwrap();
            }
        }
    },

    copy ["Copy an image from an external bank to an MCU bank."] (
           input: u8 ["External Bank index to copy from."],
           output: u8 ["MCU Bank index to copy to."],
        )
    {
        bootloader.copy_image(input, output)?;
        uprintln!(cli.serial, "Copy success!");
    },

    boot ["Restart, attempting to boot into a valid image if available."] ( )
    {
<<<<<<< HEAD
        uprintln!(cli.serial, "Attempting to boot from bank {}", bank);
        unimplemented!();
=======
        uprintln!(cli.serial, "Restarting...");
        bootloader.reset();
>>>>>>> fb65c40b
    },

]);<|MERGE_RESOLUTION|>--- conflicted
+++ resolved
@@ -128,13 +128,8 @@
 
     boot ["Restart, attempting to boot into a valid image if available."] ( )
     {
-<<<<<<< HEAD
-        uprintln!(cli.serial, "Attempting to boot from bank {}", bank);
-        unimplemented!();
-=======
         uprintln!(cli.serial, "Restarting...");
         bootloader.reset();
->>>>>>> fb65c40b
     },
 
 ]);