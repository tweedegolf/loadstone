--- conflicted
+++ resolved
@@ -97,12 +97,8 @@
             external_flash: Some(external_flash),
             serial: Some(serial),
             boot_metrics: Default::default(),
-<<<<<<< HEAD
             start_time: Some(start_time),
             _marker: Default::default(),
-=======
-            start_time,
->>>>>>> ec5dfd20
         }
     }
 }
